name: Main pipeline

on: [push, pull_request]

jobs:
  static-analysis:
    runs-on: [ubuntu-latest]
    steps:

      - uses: actions/checkout@v2
      - name: Run ShellCheck
        run: |
          shellcheck scripts/*.sh

      - name: Run gofmt
        run: |
          ./scripts/checks.sh
  test:
    strategy:
      matrix:
        go-version: [1.14.x, 1.15.x, 1.x]
        platform: [ubuntu-latest, windows-latest, macos-latest]
    runs-on: ${{ matrix.platform }}
    steps:

      - name: Set up Go 1.x
        uses: actions/setup-go@v2
        with:
          go-version: ${{ matrix.go-version }}
        id: go

      - name: Check out code into the Go module directory
        uses: actions/checkout@v2

      - name: Get dependencies
        run: |
          go get -v -t -d ./...
          go get gotest.tools/gotestsum

      - name: modVerify
        run: go mod verify

      - name: modTidy
        run: go mod tidy

      - name: vet
        run: go vet ./...

      - name: ensure compilation
        env:
          GOOS: linux
        run: go build

      - name: gotestsum
<<<<<<< HEAD
        run: gotestsum --format short-verbose -- -coverprofile=cover.txt ./...

      - name: Upload coverage report
        uses: codecov/codecov-action@v1
        with:
          file: ./cover.txt
          name: testcontainers-go-${{ matrix.go-version }}
=======
        # only run tests on linux, there are a number of things that won't allow the tests to run on anything else
        # many (maybe, all?) images used can only be build on Linux, they don't have Windows in their manifest, and
        # we can't put Windows Server in "Linux Mode" in Github actions
        # another, host mode is only available on Linux, and we have tests around that, do we skip them?
        if: ${{ matrix.platform == 'ubuntu-latest' }}
        run: gotestsum --format short-verbose ./...
>>>>>>> c8e070a2
<|MERGE_RESOLUTION|>--- conflicted
+++ resolved
@@ -52,19 +52,17 @@
         run: go build
 
       - name: gotestsum
-<<<<<<< HEAD
-        run: gotestsum --format short-verbose -- -coverprofile=cover.txt ./...
-
-      - name: Upload coverage report
-        uses: codecov/codecov-action@v1
-        with:
-          file: ./cover.txt
-          name: testcontainers-go-${{ matrix.go-version }}
-=======
         # only run tests on linux, there are a number of things that won't allow the tests to run on anything else
         # many (maybe, all?) images used can only be build on Linux, they don't have Windows in their manifest, and
         # we can't put Windows Server in "Linux Mode" in Github actions
         # another, host mode is only available on Linux, and we have tests around that, do we skip them?
         if: ${{ matrix.platform == 'ubuntu-latest' }}
-        run: gotestsum --format short-verbose ./...
->>>>>>> c8e070a2
+        run: gotestsum --format short-verbose -- -coverprofile=cover.txt ./...
+
+        # only report code coverage on linux
+      - name: Upload coverage report
+        if: ${{ matrix.platform == 'ubuntu-latest' }}
+        uses: codecov/codecov-action@v1
+        with:
+          file: ./cover.txt
+          name: testcontainers-go-${{ matrix.go-version }}